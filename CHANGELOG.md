--- conflicted
+++ resolved
@@ -1,14 +1,9 @@
 # Change Log
 All notable changes to this project will be documented in this file.
 
-<<<<<<< HEAD
-## [2.13.0] = TBA
-- TBD
-=======
 ## [2.12.4] = 2021-09-21
 - Documentation changes ahead of SWDB 2021
 - Bugfix to CloudCache; it is now possible for multiple users to share a cache.
->>>>>>> fdedea1c
 
 ## [2.12.3] = 2021-08-20
 - Reordered columns in Visual Behavior metadata tables to be more helpful
