--- conflicted
+++ resolved
@@ -33,14 +33,8 @@
         self.response = self.get_response()
         self.peak = self.get_peak()
         
-<<<<<<< HEAD
-    def getResponse(self):
-        NaturalScenes._log.info("Calculating mean responses")
-        
-=======
     def get_response(self):
         print "Calculating mean responses"
->>>>>>> c027ba70
         response = np.empty((self.number_scenes, self.numbercells+1, 3))
         
         def ptest(x):
@@ -55,19 +49,10 @@
         
         return response
     
-<<<<<<< HEAD
-    
-    def getPeak(self):    
-        '''gets metrics about peak response, etc.'''
-        NaturalScenes._log.info('Calculating peak response properties')
-        
-        peak = pd.DataFrame(index=range(self.numbercells), columns=('Scene', 'response_variability','peak_DFF', 'ptest', 'p_run', 'run_modulation', 'time_to_peak','duration'))
-=======
     def get_peak(self):    
         '''gets metrics about peak response, etc.'''
         print 'Calculating peak response properties'
         peak = pd.DataFrame(index=range(self.numbercells), columns=('scene_ns', 'response_variability_ns','peak_dff_ns', 'ptest_ns', 'p_run_ns', 'run_modulation_ns', 'time_to_peak_ns','duration_ns'))
->>>>>>> c027ba70
 
         for nc in range(self.numbercells):
             nsp = np.argmax(self.response[1:,nc,0])
