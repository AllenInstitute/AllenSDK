--- conflicted
+++ resolved
@@ -22,12 +22,7 @@
     frames_2p = vs2p_r / sample_freq
     vs2p_fsec = vs2p_f / sample_freq
 
-<<<<<<< HEAD
-    # use rising edge for Scientifica and Mesoscope falling edge for Nikon http://confluence.corp.alleninstitute.org/display/IT/Ophys+Time+Sync
-    stimulus_times_no_monitor_delay = sync_dataset.get_rising_edges('stim_vsync') / sample_freq
-=======
     stimulus_times_no_monitor_delay = sync_dataset.get_falling_edges('stim_vsync') / sample_freq
->>>>>>> 35a10c35
 
     if 'lick_times' in meta_data['line_labels']:
         lick_times = sync_dataset.get_rising_edges('lick_1') / sample_freq
