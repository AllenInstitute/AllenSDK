from typing import Optional

import numpy as np
import pandas as pd
from allensdk.brain_observatory.behavior.data_objects.metadata.behavior_metadata.visualcoding_session_id import VisualCodingSessionId
from allensdk.brain_observatory.behavior.visualcoding_session import VisualCodingSession
from pynwb import NWBFile

from allensdk.brain_observatory.behavior.behavior_session import (
    BehaviorSession)
from allensdk.brain_observatory.behavior.data_files import SyncFile
from allensdk.brain_observatory.behavior.data_files.eye_tracking_file import \
    EyeTrackingFile
from allensdk.brain_observatory.behavior.data_files\
    .rigid_motion_transform_file import \
    RigidMotionTransformFile
from allensdk.brain_observatory.behavior.data_objects import \
    BehaviorSessionId, StimulusTimestamps
from allensdk.brain_observatory.behavior.data_objects.cell_specimens \
    .cell_specimens import \
    CellSpecimens, EventsParams
from allensdk.brain_observatory.behavior.data_objects.eye_tracking\
    .eye_tracking_table import \
    EyeTrackingTable
from allensdk.brain_observatory.behavior.data_objects.eye_tracking\
    .rig_geometry import \
    RigGeometry as EyeTrackingRigGeometry
from allensdk.brain_observatory.behavior.data_objects.metadata \
    .behavior_metadata.date_of_acquisition import \
    DateOfAcquisitionOphys, DateOfAcquisition
from allensdk.brain_observatory.behavior.data_objects.metadata\
    .behavior_ophys_metadata import \
    BehaviorOphysMetadata
from allensdk.brain_observatory.behavior.data_objects.metadata\
    .visualcoding_ophys_metadata import \
    VisualCodingOphysMetadata
from allensdk.brain_observatory.behavior.data_objects.metadata\
    .ophys_experiment_metadata.multi_plane_metadata.imaging_plane_group \
    import \
    ImagingPlaneGroup
from allensdk.brain_observatory.behavior.data_objects.metadata\
    .ophys_experiment_metadata.multi_plane_metadata.multi_plane_metadata \
    import \
    MultiplaneMetadata
from allensdk.brain_observatory.behavior.data_objects.motion_correction \
    import \
    MotionCorrection
from allensdk.brain_observatory.behavior.data_objects.projections import \
    Projections
from allensdk.brain_observatory.behavior.data_objects.stimuli.util import \
    calculate_monitor_delay
from allensdk.brain_observatory.behavior.data_objects.timestamps \
    .ophys_timestamps import \
    OphysTimestamps, OphysTimestampsMultiplane
from allensdk.core.auth_config import LIMS_DB_CREDENTIAL_MAP
from allensdk.deprecated import legacy
from allensdk.brain_observatory.behavior.image_api import Image
from allensdk.internal.api import db_connection_creator


class VisualCodingOphysExperiment(VisualCodingSession):
    """Represents data from a single Visual Behavior Ophys imaging session.
    Initialize by using class methods `from_lims` or `from_nwb_path`.
    """

    def __init__(self,
                 visualcoding_session: VisualCodingSession,
                 projections: Projections,
                 ophys_timestamps: OphysTimestamps,
                 cell_specimens: CellSpecimens,
                 metadata: VisualCodingOphysMetadata,
                 motion_correction: MotionCorrection,
                 eye_tracking_table: Optional[EyeTrackingTable],
                 eye_tracking_rig_geometry: Optional[EyeTrackingRigGeometry],
                 date_of_acquisition: DateOfAcquisition):
        super().__init__(
            ophys_session_id=visualcoding_session._ophys_session_id,
            licks=visualcoding_session._licks,
            metadata=visualcoding_session._metadata,
            raw_running_speed=visualcoding_session._raw_running_speed,
            rewards=visualcoding_session._rewards,
            running_speed=visualcoding_session._running_speed,
            running_acquisition=visualcoding_session._running_acquisition,
            stimuli=visualcoding_session._stimuli,
            stimulus_timestamps=visualcoding_session._stimulus_timestamps,
            task_parameters=visualcoding_session._task_parameters,
            trials=visualcoding_session._trials,
            date_of_acquisition=date_of_acquisition
        )

        self._metadata = metadata
        self._projections = projections
        self._ophys_timestamps = ophys_timestamps
        self._cell_specimens = cell_specimens
        self._motion_correction = motion_correction
        self._eye_tracking = eye_tracking_table
        self._eye_tracking_rig_geometry = eye_tracking_rig_geometry

    def to_nwb(self) -> NWBFile:
        nwbfile = super().to_nwb(add_metadata=False)

        self._metadata.to_nwb(nwbfile=nwbfile)
        self._projections.to_nwb(nwbfile=nwbfile)
        self._cell_specimens.to_nwb(nwbfile=nwbfile,
                                    ophys_timestamps=self._ophys_timestamps)
        self._motion_correction.to_nwb(nwbfile=nwbfile)
        self._eye_tracking.to_nwb(nwbfile=nwbfile)
        self._eye_tracking_rig_geometry.to_nwb(nwbfile=nwbfile)

        return nwbfile
    # ==================== class and utility methods ======================

    @classmethod
    def from_lims(cls,
                  ophys_experiment_id: int,
                  eye_tracking_z_threshold: float = 3.0,
                  eye_tracking_dilation_frames: int = 2,
                  events_filter_scale: float = 2.0,
                  events_filter_n_time_steps: int = 20,
                  exclude_invalid_rois=True,
                  skip_eye_tracking=False) -> \
            "BehaviorOphysExperiment":
        """
        Parameters
        ----------
        ophys_experiment_id
        eye_tracking_z_threshold
            See `BehaviorOphysExperiment.from_nwb`
        eye_tracking_dilation_frames
            See `BehaviorOphysExperiment.from_nwb`
        events_filter_scale
            See `BehaviorOphysExperiment.from_nwb`
        events_filter_n_time_steps
            See `BehaviorOphysExperiment.from_nwb`
        exclude_invalid_rois
            Whether to exclude invalid rois
        skip_eye_tracking
            Used to skip returning eye tracking data
        """
        def _is_multi_plane_session():
            imaging_plane_group_meta = ImagingPlaneGroup.from_lims(
                ophys_experiment_id=ophys_experiment_id, lims_db=lims_db)
            return cls._is_multi_plane_session(
                imaging_plane_group_meta=imaging_plane_group_meta)

        def _get_motion_correction():
            rigid_motion_transform_file = RigidMotionTransformFile.from_lims(
                ophys_experiment_id=ophys_experiment_id, db=lims_db
            )
            return MotionCorrection.from_data_file(
                rigid_motion_transform_file=rigid_motion_transform_file)

        def _get_eye_tracking_table(sync_file: SyncFile):
            eye_tracking_file = EyeTrackingFile.from_lims(
                db=lims_db, ophys_experiment_id=ophys_experiment_id)
            eye_tracking_table = EyeTrackingTable.from_data_file(
                data_file=eye_tracking_file,
                sync_file=sync_file,
                z_threshold=eye_tracking_z_threshold,
                dilation_frames=eye_tracking_dilation_frames
            )
            return eye_tracking_table

        lims_db = db_connection_creator(
            fallback_credentials=LIMS_DB_CREDENTIAL_MAP
        )
        sync_file = SyncFile.from_lims(db=lims_db,
                                       ophys_experiment_id=ophys_experiment_id)
        stimulus_timestamps = StimulusTimestamps.from_sync_file(
            sync_file=sync_file)
        ophys_session_id = VisualCodingSessionId.from_lims(db=lims_db, ophys_experiment_id=ophys_experiment_id)
        is_multiplane_session = _is_multi_plane_session()
        meta = VisualCodingOphysMetadata.from_lims(
            ophys_experiment_id=ophys_experiment_id, lims_db=lims_db,
            is_multiplane=is_multiplane_session
        )
        monitor_delay = calculate_monitor_delay(
            sync_file=sync_file, equipment=meta.visualcoding_metadata.equipment)
        date_of_acquisition = DateOfAcquisitionOphys.from_lims(
            ophys_experiment_id=ophys_experiment_id, lims_db=lims_db)
        visualcoding_session = VisualCodingSession.from_lims(
            lims_db=lims_db,
            ophys_session_id=ophys_session_id.value,
            stimulus_timestamps=stimulus_timestamps,
            monitor_delay=monitor_delay,
            date_of_acquisition=date_of_acquisition
        )
        if is_multiplane_session:
            ophys_timestamps = OphysTimestampsMultiplane.from_sync_file(
                sync_file=sync_file,
                group_count=meta.ophys_metadata.imaging_plane_group_count,
                plane_group=meta.ophys_metadata.imaging_plane_group
            )
        else:
            ophys_timestamps = OphysTimestamps.from_sync_file(
                sync_file=sync_file)

        projections = Projections.from_lims(
            ophys_experiment_id=ophys_experiment_id, lims_db=lims_db)
        cell_specimens = CellSpecimens.from_lims(
            ophys_experiment_id=ophys_experiment_id, lims_db=lims_db,
            ophys_timestamps=ophys_timestamps,
            segmentation_mask_image_spacing=projections.max_projection.spacing,
            events_params=EventsParams(
                filter_scale=events_filter_scale,
                filter_n_time_steps=events_filter_n_time_steps),
            exclude_invalid_rois=exclude_invalid_rois
        )
        motion_correction = _get_motion_correction()
        if skip_eye_tracking:
            eye_tracking_table = None
            eye_tracking_rig_geometry = None
        else:
            eye_tracking_table = _get_eye_tracking_table(sync_file=sync_file)
            eye_tracking_rig_geometry = EyeTrackingRigGeometry.from_lims(
                ophys_experiment_id=ophys_experiment_id, lims_db=lims_db)

        return VisualCodingOphysExperiment(
<<<<<<< HEAD
            behavior_session=behavior_session,
=======
            visualcoding_session=visualcoding_session,
>>>>>>> 79cb6e0a
            cell_specimens=cell_specimens,
            ophys_timestamps=ophys_timestamps,
            metadata=meta,
            projections=projections,
            motion_correction=motion_correction,
            eye_tracking_table=eye_tracking_table,
            eye_tracking_rig_geometry=eye_tracking_rig_geometry,
            date_of_acquisition=date_of_acquisition
        )

    @classmethod
    def from_nwb(cls, nwbfile: NWBFile,
                 eye_tracking_z_threshold: float = 3.0,
                 eye_tracking_dilation_frames: int = 2,
                 events_filter_scale: float = 2.0,
                 events_filter_n_time_steps: int = 20,
                 exclude_invalid_rois=True
                 ) -> "BehaviorOphysExperiment":
        """

        Parameters
        ----------
        nwbfile
        eye_tracking_z_threshold : float, optional
            The z-threshold when determining which frames likely contain
            outliers for eye or pupil areas. Influences which frames
            are considered 'likely blinks'. By default 3.0
        eye_tracking_dilation_frames : int, optional
            Determines the number of adjacent frames that will be marked
            as 'likely_blink' when performing blink detection for
            `eye_tracking` data, by default 2
        events_filter_scale : float, optional
            Stdev of halfnorm distribution used to convolve ophys events with
            a 1d causal half-gaussian filter to smooth it for visualization,
            by default 2.0
        events_filter_n_time_steps : int, optional
            Number of time steps to use for convolution of ophys events
        exclude_invalid_rois
            Whether to exclude invalid rois
        """
        def _is_multi_plane_session():
            imaging_plane_group_meta = ImagingPlaneGroup.from_nwb(
                nwbfile=nwbfile)
            return cls._is_multi_plane_session(
                imaging_plane_group_meta=imaging_plane_group_meta)

        behavior_session = BehaviorSession.from_nwb(nwbfile=nwbfile)
        projections = Projections.from_nwb(nwbfile=nwbfile)
        cell_specimens = CellSpecimens.from_nwb(
            nwbfile=nwbfile,
            segmentation_mask_image_spacing=projections.max_projection.spacing,
            events_params=EventsParams(
                filter_scale=events_filter_scale,
                filter_n_time_steps=events_filter_n_time_steps
            ),
            exclude_invalid_rois=exclude_invalid_rois
        )
        eye_tracking_rig_geometry = EyeTrackingRigGeometry.from_nwb(
            nwbfile=nwbfile)
        eye_tracking_table = EyeTrackingTable.from_nwb(
            nwbfile=nwbfile, z_threshold=eye_tracking_z_threshold,
            dilation_frames=eye_tracking_dilation_frames)
        motion_correction = MotionCorrection.from_nwb(nwbfile=nwbfile)
        is_multiplane_session = _is_multi_plane_session()
        metadata = BehaviorOphysMetadata.from_nwb(
            nwbfile=nwbfile, is_multiplane=is_multiplane_session)
        if is_multiplane_session:
            ophys_timestamps = OphysTimestampsMultiplane.from_nwb(
                nwbfile=nwbfile)
        else:
            ophys_timestamps = OphysTimestamps.from_nwb(nwbfile=nwbfile)
        date_of_acquisition = DateOfAcquisitionOphys.from_nwb(nwbfile=nwbfile)

        return BehaviorOphysExperiment(
            behavior_session=behavior_session,
            cell_specimens=cell_specimens,
            eye_tracking_rig_geometry=eye_tracking_rig_geometry,
            eye_tracking_table=eye_tracking_table,
            motion_correction=motion_correction,
            metadata=metadata,
            ophys_timestamps=ophys_timestamps,
            projections=projections,
            date_of_acquisition=date_of_acquisition
        )

    @classmethod
    def from_json(cls,
                  session_data: dict,
                  eye_tracking_z_threshold: float = 3.0,
                  eye_tracking_dilation_frames: int = 2,
                  events_filter_scale: float = 2.0,
                  events_filter_n_time_steps: int = 20,
                  exclude_invalid_rois=True,
                  skip_eye_tracking=False) -> \
            "BehaviorOphysExperiment":
        """

        Parameters
        ----------
        session_data
        eye_tracking_z_threshold
            See `BehaviorOphysExperiment.from_nwb`
        eye_tracking_dilation_frames
            See `BehaviorOphysExperiment.from_nwb`
        events_filter_scale
            See `BehaviorOphysExperiment.from_nwb`
        events_filter_n_time_steps
            See `BehaviorOphysExperiment.from_nwb`
        exclude_invalid_rois
            Whether to exclude invalid rois
        skip_eye_tracking
            Used to skip returning eye tracking data

        """
        def _is_multi_plane_session():
            imaging_plane_group_meta = ImagingPlaneGroup.from_json(
                dict_repr=session_data)
            return cls._is_multi_plane_session(
                imaging_plane_group_meta=imaging_plane_group_meta)

        def _get_motion_correction():
            rigid_motion_transform_file = RigidMotionTransformFile.from_json(
                dict_repr=session_data)
            return MotionCorrection.from_data_file(
                rigid_motion_transform_file=rigid_motion_transform_file)

        def _get_eye_tracking_table(sync_file: SyncFile):
            eye_tracking_file = EyeTrackingFile.from_json(
                dict_repr=session_data)
            eye_tracking_table = EyeTrackingTable.from_data_file(
                data_file=eye_tracking_file,
                sync_file=sync_file,
                z_threshold=eye_tracking_z_threshold,
                dilation_frames=eye_tracking_dilation_frames
            )
            return eye_tracking_table

        sync_file = SyncFile.from_json(dict_repr=session_data)
        is_multiplane_session = _is_multi_plane_session()
        meta = BehaviorOphysMetadata.from_json(
            dict_repr=session_data, is_multiplane=is_multiplane_session)
        monitor_delay = calculate_monitor_delay(
            sync_file=sync_file, equipment=meta.behavior_metadata.equipment)
        behavior_session = BehaviorSession.from_json(
            session_data=session_data,
            monitor_delay=monitor_delay
        )

        if is_multiplane_session:
            ophys_timestamps = OphysTimestampsMultiplane.from_sync_file(
                sync_file=sync_file,
                group_count=meta.ophys_metadata.imaging_plane_group_count,
                plane_group=meta.ophys_metadata.imaging_plane_group
            )
        else:
            ophys_timestamps = OphysTimestamps.from_sync_file(
                sync_file=sync_file)

        projections = Projections.from_json(dict_repr=session_data)
        cell_specimens = CellSpecimens.from_json(
            dict_repr=session_data,
            ophys_timestamps=ophys_timestamps,
            segmentation_mask_image_spacing=projections.max_projection.spacing,
            events_params=EventsParams(
                filter_scale=events_filter_scale,
                filter_n_time_steps=events_filter_n_time_steps),
            exclude_invalid_rois=exclude_invalid_rois
        )
        motion_correction = _get_motion_correction()
        if skip_eye_tracking:
            eye_tracking_table = None
            eye_tracking_rig_geometry = None
        else:
            eye_tracking_table = _get_eye_tracking_table(sync_file=sync_file)
            eye_tracking_rig_geometry = EyeTrackingRigGeometry.from_json(
                dict_repr=session_data)

        return BehaviorOphysExperiment(
            behavior_session=behavior_session,
            cell_specimens=cell_specimens,
            ophys_timestamps=ophys_timestamps,
            metadata=meta,
            projections=projections,
            motion_correction=motion_correction,
            eye_tracking_table=eye_tracking_table,
            eye_tracking_rig_geometry=eye_tracking_rig_geometry,
            date_of_acquisition=behavior_session._date_of_acquisition
        )

    # ========================= 'get' methods ==========================

    def get_segmentation_mask_image(self) -> Image:
        """a 2D binary image of all valid cell masks

        Returns
        ----------
        allensdk.brain_observatory.behavior.image_api.Image:
            array-like interface to segmentation_mask image data and
            metadata
        """
        return self._cell_specimens.segmentation_mask_image

    @legacy('Consider using "dff_traces" instead.')
    def get_dff_traces(self, cell_specimen_ids=None):

        if cell_specimen_ids is None:
            cell_specimen_ids = self.get_cell_specimen_ids()

        csid_table = \
            self.cell_specimen_table.reset_index()[['cell_specimen_id']]
        csid_subtable = csid_table[csid_table['cell_specimen_id'].isin(
            cell_specimen_ids)].set_index('cell_specimen_id')
        dff_table = csid_subtable.join(self.dff_traces, how='left')
        dff_traces = np.vstack(dff_table['dff'].values)
        timestamps = self.ophys_timestamps

        assert (len(cell_specimen_ids), len(timestamps)) == dff_traces.shape
        return timestamps, dff_traces

    @legacy()
    def get_cell_specimen_indices(self, cell_specimen_ids):
        return [self.cell_specimen_table.index.get_loc(csid)
                for csid in cell_specimen_ids]

    @legacy("Consider using cell_specimen_table['cell_specimen_id'] instead.")
    def get_cell_specimen_ids(self):
        cell_specimen_ids = self.cell_specimen_table.index.values

        if np.isnan(cell_specimen_ids.astype(float)).sum() == \
                len(self.cell_specimen_table):
            raise ValueError("cell_specimen_id values not assigned "
                             f"for {self.ophys_experiment_id}")
        return cell_specimen_ids

    # ====================== properties ========================

    @property
    def ophys_experiment_id(self) -> int:
        """Unique identifier for this experimental session.
        :rtype: int
        """
        return self._metadata.ophys_metadata.ophys_experiment_id

    @property
    def ophys_session_id(self) -> int:
        """Unique identifier for this ophys session.
        :rtype: int
        """
        return self._metadata.ophys_metadata.ophys_session_id

    @property
    def metadata(self):
        behavior_meta = super()._get_metadata(
            behavior_metadata=self._metadata.behavior_metadata)
        ophys_meta = {
            'indicator': self._cell_specimens.meta.imaging_plane.indicator,
            'emission_lambda': self._cell_specimens.meta.emission_lambda,
            'excitation_lambda':
                self._cell_specimens.meta.imaging_plane.excitation_lambda,
            'experiment_container_id':
                self._metadata.ophys_metadata.experiment_container_id,
            'field_of_view_height':
                self._metadata.ophys_metadata.field_of_view_shape.height,
            'field_of_view_width':
                self._metadata.ophys_metadata.field_of_view_shape.width,
            'imaging_depth': self._metadata.ophys_metadata.imaging_depth,
            'imaging_plane_group':
                self._metadata.ophys_metadata.imaging_plane_group
                if isinstance(self._metadata.ophys_metadata,
                              MultiplaneMetadata) else None,
            'imaging_plane_group_count':
                self._metadata.ophys_metadata.imaging_plane_group_count
                if isinstance(self._metadata.ophys_metadata,
                              MultiplaneMetadata) else 0,
            'ophys_experiment_id':
                self._metadata.ophys_metadata.ophys_experiment_id,
            'ophys_frame_rate':
                self._cell_specimens.meta.imaging_plane.ophys_frame_rate,
            'ophys_session_id': self._metadata.ophys_metadata.ophys_session_id,
            'project_code': self._metadata.ophys_metadata.project_code,
            'targeted_structure':
                self._cell_specimens.meta.imaging_plane.targeted_structure
        }
        return {
            **behavior_meta,
            **ophys_meta
        }

    @property
    def max_projection(self) -> Image:
        """2D max projection image.
        :rtype: allensdk.brain_observatory.behavior.image_api.Image
        """
        return self._projections.max_projection

    @property
    def average_projection(self) -> Image:
        """2D image of the microscope field of view, averaged across the
        experiment
        :rtype: allensdk.brain_observatory.behavior.image_api.Image
        """
        return self._projections.avg_projection

    @property
    def ophys_timestamps(self) -> np.ndarray:
        """Timestamps associated with frames captured by the microscope
        :rtype: numpy.ndarray
        """
        return self._ophys_timestamps.value

    @property
    def dff_traces(self) -> pd.DataFrame:
        """traces of change in fluoescence / fluorescence

        Returns
        -------
        pd.DataFrame
            dataframe of traces of dff
            (change in fluorescence / fluorescence)

            dataframe columns:
                cell_specimen_id [index]: (int)
                    unified id of segmented cell across experiments
                    assigned after cell matching
                cell_roi_id: (int)
                    experiment specific id of segmented roi,
                    assigned before cell matching
                dff: (list of float)
                    fluorescence fractional values relative to baseline
                    (arbitrary units)

        """
        return self._cell_specimens.dff_traces

    @property
    def events(self) -> pd.DataFrame:
        """A dataframe containing spiking events in traces derived
        from the two photon movies, organized by cell specimen id.
        For more information on event detection processing
        please see the event detection portion of the white paper.

        Returns
        -------
        pd.DataFrame
            cell_specimen_id [index]: (int)
                unified id of segmented cell across experiments
                (assigned after cell matching)
            cell_roi_id: (int)
                experiment specific id of segmented roi (assigned
                before cell matching)
            events: (np.array of float)
                event trace where events correspond to the rise time
                of a calcium transient in the dF/F trace, with a
                magnitude roughly proportional the magnitude of the
                increase in dF/F.
            filtered_events: (np.array of float)
                Events array with a 1d causal half-gaussian filter to
                smooth it for visualization. Uses a halfnorm
                distribution as weights to the filter
            lambdas: (float64)
                regularization value selected to make the minimum
                event size be close to N * noise_std
            noise_stds: (float64)
                estimated noise standard deviation for the events trace

        """
        return self._cell_specimens.events

    @property
    def cell_specimen_table(self) -> pd.DataFrame:
        """Cell information organized into a dataframe. Table only
        contains roi_valid = True entries, as invalid ROIs/ non cell
        segmented objects have been filtered out

        Returns
        -------
        pd.DataFrame
            dataframe columns:
                cell_specimen_id [index]: (int)
                    unified id of segmented cell across experiments
                    (assigned after cell matching)
                cell_roi_id: (int)
                    experiment specific id of segmented roi
                    (assigned before cell matching)
                height: (int)
                    height of ROI/cell in pixels
                mask_image_plane: (int)
                    which image plane an ROI resides on. Overlapping
                    ROIs are stored on different mask image planes
                max_corretion_down: (float)
                    max motion correction in down direction in pixels
                max_correction_left: (float)
                    max motion correction in left direction in pixels
                max_correction_right: (float)
                    max motion correction in right direction in pixels
                max_correction_up: (float)
                    max motion correction in up direction in pixels
                roi_mask: (array of bool)
                    an image array that displays the location of the
                    roi mask in the field of view
                valid_roi: (bool)
                    indicates if cell classification found the segmented
                    ROI to be a cell or not (True = cell, False = not cell).
                width: (int)
                    width of ROI in pixels
                x: (float)
                    x position of ROI in field of view in pixels (top
                    left corner)
                y: (float)
                    y position of ROI in field of view in pixels (top
                    left corner)
        """
        return self._cell_specimens.table

    @property
    def corrected_fluorescence_traces(self) -> pd.DataFrame:
        """Corrected fluorescence traces which are neuropil corrected
        and demixed. Sampling rate can be found in metadata
        ‘ophys_frame_rate’

        Returns
        -------
        pd.DataFrame
            Dataframe that contains the corrected fluorescence traces
            for all valid cells.

            dataframe columns:
                cell_specimen_id [index]: (int)
                    unified id of segmented cell across experiments
                    (assigned after cell matching)
                cell_roi_id: (int)
                    experiment specific id of segmented roi
                    (assigned before cell matching)
                corrected_fluorescence: (list of float)
                    fluorescence values (arbitrary units)

        """
        return self._cell_specimens.corrected_fluorescence_traces

    @property
    def motion_correction(self) -> pd.DataFrame:
        """a dataframe containing the x and y offsets applied during
        motion correction

        Returns
        -------
        pd.DataFrame
            dataframe columns:
                x: (int)
                    frame shift along x axis
                y: (int)
                    frame shift along y axis
        """
        return self._motion_correction.value

    @property
    def segmentation_mask_image(self) -> Image:
        """A 2d binary image of all valid cell masks
        :rtype: allensdk.brain_observatory.behavior.image_api.Image
        """
        return self._cell_specimens.segmentation_mask_image

    @property
    def eye_tracking(self) -> pd.DataFrame:
        """A dataframe containing ellipse fit parameters for the eye, pupil
        and corneal reflection (cr). Fits are derived from tracking points
        from a DeepLabCut model applied to video frames of a subject's
        right eye. Raw tracking points and raw video frames are not exposed
        by the SDK.

        Notes:
        - All columns starting with 'pupil_' represent ellipse fit parameters
          relating to the pupil.
        - All columns starting with 'eye_' represent ellipse fit parameters
          relating to the eyelid.
        - All columns starting with 'cr_' represent ellipse fit parameters
          relating to the corneal reflection, which is caused by an infrared
          LED positioned near the eye tracking camera.
        - All positions are in units of pixels.
        - All areas are in units of pixels^2
        - All values are in the coordinate space of the eye tracking camera,
          NOT the coordinate space of the stimulus display (i.e. this is not
          gaze location), with (0, 0) being the upper-left corner of the
          eye-tracking image.
        - The 'likely_blink' column is True for any row (frame) where the pupil
          fit failed OR eye fit failed OR an outlier fit was identified on the
          pupil or eye fit.
        - The pupil_area, cr_area, eye_area columns are set to NaN wherever
          'likely_blink' == True.
        - The pupil_area_raw, cr_area_raw, eye_area_raw columns contains all
          pupil fit values (including where 'likely_blink' == True).
        - All ellipse fits are derived from tracking points that were output by
          a DeepLabCut model that was trained on hand-annotated data from a
          subset of imaging sessions on optical physiology rigs.
        - Raw DeepLabCut tracking points are not publicly available.

        :rtype: pandas.DataFrame
        """
        return self._eye_tracking.value

    @property
    def eye_tracking_rig_geometry(self) -> dict:
        """the eye tracking equipment geometry associate with a
        given ophys experiment session.

        Returns
        -------
        dict
            dictionary with the following keys:
                camera_eye_position_mm (array of float)
                camera_rotation_deg (array of float)
                equipment (string)
                led_position (array of float)
                monitor_position_mm (array of float)
                monitor_rotation_deg (array of float)
        """
        return self._eye_tracking_rig_geometry.to_dict()['rig_geometry']

    @property
    def roi_masks(self) -> pd.DataFrame:
        return self.cell_specimen_table[['cell_roi_id', 'roi_mask']]

    def _get_identifier(self) -> str:
        return str(self.ophys_experiment_id)

    @staticmethod
    def _is_multi_plane_session(
            imaging_plane_group_meta: ImagingPlaneGroup) -> bool:
        """Returns whether this experiment is part of a multiplane session"""
        return imaging_plane_group_meta is not None and \
            imaging_plane_group_meta.plane_group_count > 1

    def _get_session_type(self) -> str:
        return self._metadata.behavior_metadata.session_type

    @staticmethod
    def _get_keywords():
        """Keywords for NWB file"""
        return ["2-photon", "calcium imaging", "visual cortex",
                "behavior", "task"]<|MERGE_RESOLUTION|>--- conflicted
+++ resolved
@@ -216,11 +216,7 @@
                 ophys_experiment_id=ophys_experiment_id, lims_db=lims_db)
 
         return VisualCodingOphysExperiment(
-<<<<<<< HEAD
-            behavior_session=behavior_session,
-=======
             visualcoding_session=visualcoding_session,
->>>>>>> 79cb6e0a
             cell_specimens=cell_specimens,
             ophys_timestamps=ophys_timestamps,
             metadata=meta,
