--- conflicted
+++ resolved
@@ -86,16 +86,6 @@
         return running_speed
 
     @classmethod
-<<<<<<< HEAD
-    def from_json(
-        cls,
-        dict_repr: dict,
-        stimulus_timestamps: StimulusTimestamps,
-        filtered: bool = True,
-        zscore_threshold: float = 10.0,
-    ) -> "RunningSpeed":
-        stimulus_file = BehaviorStimulusFile.from_json(dict_repr)
-=======
     def from_stimulus_file(
             cls,
             behavior_stimulus_file: BehaviorStimulusFile,
@@ -116,7 +106,6 @@
             stimulus_timestamps = StimulusTimestamps.from_stimulus_file(
                                         stimulus_file=behavior_stimulus_file,
                                         monitor_delay=0.0)
->>>>>>> 636316d0
 
         running_speed = cls._get_running_speed_df(
             behavior_stimulus_file,
@@ -131,27 +120,6 @@
             filtered=filtered)
 
     @classmethod
-<<<<<<< HEAD
-    def from_lims(
-        cls,
-        db: PostgresQueryMixin,
-        behavior_session_id: int,
-        stimulus_timestamps: StimulusTimestamps,
-        filtered: bool = True,
-        zscore_threshold: float = 10.0,
-    ) -> "RunningSpeed":
-        stimulus_file = BehaviorStimulusFile.from_lims(
-                                db,
-                                behavior_session_id)
-
-        if stimulus_timestamps.monitor_delay != 0.0:
-            stimulus_timestamps = StimulusTimestamps(
-                timestamps=(
-                        stimulus_timestamps.value -
-                        stimulus_timestamps.monitor_delay),
-                monitor_delay=0.0
-            )
-=======
     def from_multiple_stimulus_files(
             cls,
             behavior_stimulus_file: BehaviorStimulusFile,
@@ -176,7 +144,6 @@
                 replay_stimulus_file=replay_stimulus_file,
                 use_lowpass_filter=filtered,
                 zscore_threshold=zscore_threshold)['running_speed']
->>>>>>> 636316d0
 
         return cls(
                running_speed=df,
