import numpy as np
import pandas as pd
import xarray as xr
import math
from typing import NamedTuple
import os

from allensdk.core.lazy_property import LazyProperty, LazyPropertyMixin
from allensdk.internal.api.behavior_ophys_api import BehaviorOphysLimsApi
from allensdk.brain_observatory.behavior.behavior_ophys_api.behavior_ophys_nwb_api import equals, BehaviorOphysNwbApi
from allensdk.deprecated import legacy
from allensdk.brain_observatory.behavior.trials_processing import calculate_reward_rate
from allensdk.brain_observatory.behavior.dprime import get_rolling_dprime, get_trial_count_corrected_false_alarm_rate, get_trial_count_corrected_hit_rate
from allensdk.brain_observatory.behavior.dprime import get_hit_rate, get_false_alarm_rate
from allensdk.brain_observatory.behavior.image_api import ImageApi


class BehaviorOphysSession(LazyPropertyMixin):
    """Represents data from a single Visual Behavior Ophys imaging session.  LazyProperty attributes access the data only on the first demand, and then memoize the result for reuse.
    
    Attributes:
        ophys_experiment_id : int (LazyProperty)
            Unique identifier for this experimental session
        max_projection : allensdk.brain_observatory.behavior.image_api.Image (LazyProperty)
            2D max projection image
        stimulus_timestamps : numpy.ndarray (LazyProperty)
            Timestamps associated the stimulus presentations on the monitor 
        ophys_timestamps : numpy.ndarray (LazyProperty)
            Timestamps associated with frames captured by the microscope
        metadata : dict (LazyProperty)
            A dictionary of session-specific metadata
        dff_traces : pandas.DataFrame (LazyProperty)
            The traces of dff organized into a dataframe; index is the cell roi ids
        cell_specimen_table : pandas.DataFrame (LazyProperty)
            Cell roi information organized into a dataframe; index is the cell roi ids
        running_speed : allensdk.brain_observatory.running_speed.RunningSpeed (LazyProperty)
            NamedTuple with two fields
                timestamps : numpy.ndarray
                    Timestamps of running speed data samples
                values : np.ndarray
                    Running speed of the experimental subject (in cm / s).
        running_data_df : pandas.DataFrame (LazyProperty)
            Dataframe containing various signals used to compute running speed
        stimulus_presentations : pandas.DataFrame (LazyProperty)
            Table whose rows are stimulus presentations (i.e. a given image, for a given duration, typically 250 ms) and whose columns are presentation characteristics.
        stimulus_templates : dict (LazyProperty)
            A dictionary containing the stimulus images presented during the session keys are data set names, and values are 3D numpy arrays.
        licks : pandas.DataFrame (LazyProperty)
            A dataframe containing lick timestamps
        rewards : pandas.DataFrame (LazyProperty)
            A dataframe containing timestamps of delivered rewards
        task_parameters : dict (LazyProperty)
            A dictionary containing parameters used to define the task runtime behavior
        trials : pandas.DataFrame (LazyProperty)
            A dataframe containing behavioral trial start/stop times, and trial data
        corrected_fluorescence_traces : pandas.DataFrame (LazyProperty)
            The motion-corrected fluorescence traces organized into a dataframe; index is the cell roi ids
        average_projection : allensdk.brain_observatory.behavior.image_api.Image (LazyProperty)
            2D image of the microscope field of view, averaged across the experiment
        motion_correction : pandas.DataFrame LazyProperty
            A dataframe containing trace data used during motion correction computation
    """

    @classmethod
    def from_lims(cls, ophys_experiment_id):
        return cls(api=BehaviorOphysLimsApi(ophys_experiment_id))

    @classmethod
    def from_nwb_path(cls, nwb_path, **api_kwargs):
        api_kwargs["filter_invalid_rois"] = api_kwargs.get("filter_invalid_rois", True)
        return cls(api=BehaviorOphysNwbApi.from_path(path=nwb_path, **api_kwargs))

    def __init__(self, api=None):

        self.api = api

        self.ophys_experiment_id = LazyProperty(self.api.get_ophys_experiment_id)
        self.max_projection = LazyProperty(self.get_max_projection)
        self.stimulus_timestamps = LazyProperty(self.api.get_stimulus_timestamps)
        self.ophys_timestamps = LazyProperty(self.api.get_ophys_timestamps)
        self.metadata = LazyProperty(self.api.get_metadata)
        self.dff_traces = LazyProperty(self.api.get_dff_traces)
        self.cell_specimen_table = LazyProperty(self.api.get_cell_specimen_table)
        self.running_speed = LazyProperty(self.api.get_running_speed)
        self.running_data_df = LazyProperty(self.api.get_running_data_df)
        self.stimulus_presentations = LazyProperty(self.api.get_stimulus_presentations)
        self.stimulus_templates = LazyProperty(self.api.get_stimulus_templates)
        self.licks = LazyProperty(self.api.get_licks)
        self.rewards = LazyProperty(self.api.get_rewards)
        self.task_parameters = LazyProperty(self.api.get_task_parameters)
        self.trials = LazyProperty(self.api.get_trials)
        self.corrected_fluorescence_traces = LazyProperty(self.api.get_corrected_fluorescence_traces)
        self.average_projection = LazyProperty(self.get_average_projection)
        self.motion_correction = LazyProperty(self.api.get_motion_correction)
        self.segmentation_mask_image = LazyProperty(self.get_segmentation_mask_image)

<<<<<<< HEAD
    def get_roi_masks(self, cell_specimen_ids=None):
        """ Obtains boolean masks indicating the location of one or more cell's ROIs in this session.

        Parameters
        ----------
        cell_specimen_ids : array-like of int, optional
            ROI masks for these cell specimens will be returned. The default behavior is to return masks for all 
            cell specimens.
        
        Returns
        -------
        result : xr.DataArray
            dimensions are:
                - cell_specimen_id : which cell's roi is described by this mask?
                - row : index within the underlying image
                - column : index within the image
            values are 1 where an ROI was present, otherwise 0.

        """

        if cell_specimen_ids is None:
            cell_specimen_ids = self.cell_specimen_table.index.values
        elif isinstance(cell_specimen_ids, int) or np.issubdtype(type(cell_specimen_ids), np.integer):
            cell_specimen_ids = np.array([int(cell_specimen_ids)])
        else:
            cell_specimen_ids = np.array(cell_specimen_ids)

        cell_roi_ids = self.cell_specimen_table.loc[cell_specimen_ids, "cell_roi_id"].values
        result = self._get_roi_masks_by_cell_roi_id(cell_roi_ids)
        if result.ndim == 3:
            result = result.rename({"cell_roi_id": "cell_specimen_id"})
            result.coords["cell_specimen_id"] = cell_specimen_ids

        return result

    def _get_roi_masks_by_cell_roi_id(self, cell_roi_ids=None):
        """ Obtains boolean masks indicating the location of one or more ROIs in this session.

        Parameters
        ----------
        cell_roi_ids : array-like of int, optional
            ROI masks for these rois will be returned. The default behavior is to return masks for all rois.
        
        Returns
        -------
        result : xr.DataArray
            dimensions are:
                - roi_id : which roi is described by this mask?
                - row : index within the underlying image
                - column : index within the image
            values are 1 where an ROI was present, otherwise 0.

        Notes
        -----
        This method helps Allen Institute scientists to look at sessions that have not yet had cell specimen ids assigned.
        You probably want to use get_roi_masks instead.


        """
        if cell_roi_ids is None:
            cell_roi_ids = self.cell_specimen_table["cell_roi_id"].unique()
        elif isinstance(cell_roi_ids, int) or np.issubdtype(type(cell_roi_ids), np.integer):
            cell_roi_ids = np.array([int(cell_roi_ids)])
        else:
            cell_roi_ids = np.array(cell_roi_ids)

        table = self.cell_specimen_table.copy()
        table.set_index("cell_roi_id", inplace=True)
        table = table.loc[cell_roi_ids, :]

        full_image_shape = table.iloc[0]["image_mask"].shape

        output = np.zeros((len(cell_roi_ids), full_image_shape[0], full_image_shape[1]), dtype=np.uint8)
        for ii, (_, row) in enumerate(table.iterrows()):
            output[ii, :, :] = _translate_roi_mask(row["image_mask"], int(row["y"]), int(row["x"]))

        return xr.DataArray(
            data=output,
            dims=("cell_roi_id", "row", "column"),
            coords={
                "cell_roi_id": cell_roi_ids,
                "row": np.arange(full_image_shape[0]),
                "column": np.arange(full_image_shape[1])
            }
        ).squeeze()

    @legacy('Consider using "get_dff_timeseries" instead.')
=======
    @legacy('Consider using "dff_traces" instead.')
>>>>>>> 474d58ff
    def get_dff_traces(self, cell_specimen_ids=None):

        if cell_specimen_ids is None:
            cell_specimen_ids = self.get_cell_specimen_ids()

        csid_table = self.cell_specimen_table.reset_index()[['cell_specimen_id']]
        csid_subtable = csid_table[csid_table['cell_specimen_id'].isin(cell_specimen_ids)].set_index('cell_specimen_id')
        dff_table = csid_subtable.join(self.dff_traces, how='left')
        dff_traces = np.vstack(dff_table['dff'].values)
        timestamps = self.ophys_timestamps

        assert (len(cell_specimen_ids), len(timestamps)) == dff_traces.shape
        return timestamps, dff_traces

    @legacy()
    def get_cell_specimen_indices(self, cell_specimen_ids):
        return [self.cell_specimen_table.index.get_loc(csid) for csid in cell_specimen_ids]

    @legacy('Consider using "cell_specimen_table[\'cell_specimen_id\']" instead.')
    def get_cell_specimen_ids(self):
        cell_specimen_ids = self.cell_specimen_table.index.values

        if np.isnan(cell_specimen_ids.astype(float)).sum() == len(self.cell_specimen_table):
            raise ValueError(f'cell_specimen_id values not assigned for {self.ophys_experiment_id}')
        return cell_specimen_ids

    def deserialize_image(self, sitk_image):
        '''
        Convert SimpleITK image returned by the api to an Image class:

        Args:
            sitk_image (SimpleITK image): image object returned by the api

        Returns
            img (allensdk.brain_observatory.behavior.image_api.Image)
        '''
        img = ImageApi.deserialize(sitk_image)
        return img

    def get_max_projection(self):
        """ Returns an image whose values are the maximum obtained values at each pixel of the ophys movie over time.

        Returns
        ----------
        allensdk.brain_observatory.behavior.image_api.Image:
            array-like interface to max projection image data and metadata
        """
        return self.deserialize_image(self.api.get_max_projection())

    def get_average_projection(self):
        """ Returns an image whose values are the average obtained values at each pixel of the ophys movie over time.

        Returns
        ----------
        allensdk.brain_observatory.behavior.image_api.Image:
            array-like interface to max projection image data and metadata
        """
        return self.deserialize_image(self.api.get_average_projection())

    def get_segmentation_mask_image(self):
        """ Returns an image with a pixel value of zero if the pixel is not included in any ROI, and nonzero if included in a segmented ROI.

        Returns
        ----------
        allensdk.brain_observatory.behavior.image_api.Image:
            array-like interface to max projection image data and metadata
        """
        return self.deserialize_image(self.api.get_segmentation_mask_image())

    def get_reward_rate(self):
        response_latency_list = []
        for _, t in self.trials.iterrows():
            valid_response_licks = [l for l in t.lick_times if l - t.change_time > self.task_parameters['response_window_sec'][0]]
            response_latency = float('inf') if len(valid_response_licks) == 0 else valid_response_licks[0] - t.change_time
            response_latency_list.append(response_latency)
        reward_rate = calculate_reward_rate(response_latency=response_latency_list, starttime=self.trials.start_time.values)
        reward_rate[np.isinf(reward_rate)] = float('nan')
        return reward_rate

    def get_rolling_performance_df(self):

        # Indices to build trial metrics dataframe:
        trials_index = self.trials.index
        not_aborted_index = self.trials[np.logical_not(self.trials.aborted)].index

        # Initialize dataframe:
        performance_metrics_df = pd.DataFrame(index=trials_index)

        # Reward rate:
        performance_metrics_df['reward_rate'] = pd.Series(self.get_reward_rate(), index=self.trials.index)

        # Hit rate raw:
        hit_rate_raw = get_hit_rate(hit=self.trials.hit, miss=self.trials.miss, aborted=self.trials.aborted)
        performance_metrics_df['hit_rate_raw'] = pd.Series(hit_rate_raw, index=not_aborted_index)
        
        # Hit rate with trial count correction:
        hit_rate = get_trial_count_corrected_hit_rate(hit=self.trials.hit, miss=self.trials.miss, aborted=self.trials.aborted)
        performance_metrics_df['hit_rate'] = pd.Series(hit_rate, index=not_aborted_index)

        # False-alarm rate raw:
        false_alarm_rate_raw = get_false_alarm_rate(false_alarm=self.trials.false_alarm, correct_reject=self.trials.correct_reject, aborted=self.trials.aborted)
        performance_metrics_df['false_alarm_rate_raw'] = pd.Series(false_alarm_rate_raw, index=not_aborted_index)
        
        # False-alarm rate with trial count correction:
        false_alarm_rate = get_trial_count_corrected_false_alarm_rate(false_alarm=self.trials.false_alarm, correct_reject=self.trials.correct_reject, aborted=self.trials.aborted)
        performance_metrics_df['false_alarm_rate'] = pd.Series(false_alarm_rate, index=not_aborted_index)

        # Rolling-dprime:
        rolling_dprime = get_rolling_dprime(hit_rate, false_alarm_rate)
        performance_metrics_df['rolling_dprime'] = pd.Series(rolling_dprime, index=not_aborted_index)

        return performance_metrics_df

    def get_performance_metrics(self, engaged_trial_reward_rate_threshold=2):
        performance_metrics = {}
        performance_metrics['trial_count'] = len(self.trials)
        performance_metrics['go_trial_count'] = self.trials.go.sum()
        performance_metrics['catch_trial_count'] = self.trials.catch.sum()
        performance_metrics['hit_trial_count'] = self.trials.hit.sum()
        performance_metrics['miss_trial_count'] = self.trials.miss.sum()
        performance_metrics['false_alarm_trial_count'] = self.trials.false_alarm.sum()
        performance_metrics['correct_reject_trial_count'] = self.trials.correct_reject.sum()
        performance_metrics['auto_rewarded_trial_count'] = self.trials.auto_rewarded.sum()
        performance_metrics['rewarded_trial_count'] = self.trials.reward_time.apply(lambda x: not np.isnan(x)).sum()
        performance_metrics['total_reward_count'] = len(self.rewards)
        performance_metrics['total_reward_volume'] = self.rewards.volume.sum()

        rolling_performance_df = self.get_rolling_performance_df()
        engaged_trial_mask = (rolling_performance_df['reward_rate'] > engaged_trial_reward_rate_threshold)
        performance_metrics['maximum_reward_rate'] = np.nanmax(rolling_performance_df['reward_rate'].values)
        performance_metrics['engaged_trial_count'] = (engaged_trial_mask).sum()
        performance_metrics['mean_hit_rate'] = rolling_performance_df['hit_rate'].mean()
        performance_metrics['mean_hit_rate_uncorrected'] = rolling_performance_df['hit_rate_raw'].mean()
        performance_metrics['mean_hit_rate_engaged'] = rolling_performance_df['hit_rate'][engaged_trial_mask].mean()
        performance_metrics['mean_false_alarm_rate'] = rolling_performance_df['false_alarm_rate'].mean()
        performance_metrics['mean_false_alarm_rate_uncorrected'] = rolling_performance_df['false_alarm_rate_raw'].mean()
        performance_metrics['mean_false_alarm_rate_engaged'] = rolling_performance_df['false_alarm_rate'][engaged_trial_mask].mean()
        performance_metrics['mean_dprime'] = rolling_performance_df['rolling_dprime'].mean()
        performance_metrics['mean_dprime_engaged'] = rolling_performance_df['rolling_dprime'][engaged_trial_mask].mean()
        performance_metrics['max_dprime'] = rolling_performance_df['rolling_dprime'].mean()
        performance_metrics['max_dprime_engaged'] = rolling_performance_df['rolling_dprime'][engaged_trial_mask].max()

        return performance_metrics


def _translate_roi_mask(mask, row_offset, col_offset):
    return np.roll(
        mask, 
        shift=(row_offset, col_offset), 
        axis=(0, 1)
    )


if __name__ == "__main__":

    ophys_experiment_id = 789359614
    session = BehaviorOphysSession.from_lims(ophys_experiment_id)
    print(session.trials['reward_time'])<|MERGE_RESOLUTION|>--- conflicted
+++ resolved
@@ -94,7 +94,6 @@
         self.motion_correction = LazyProperty(self.api.get_motion_correction)
         self.segmentation_mask_image = LazyProperty(self.get_segmentation_mask_image)
 
-<<<<<<< HEAD
     def get_roi_masks(self, cell_specimen_ids=None):
         """ Obtains boolean masks indicating the location of one or more cell's ROIs in this session.
 
@@ -181,10 +180,7 @@
             }
         ).squeeze()
 
-    @legacy('Consider using "get_dff_timeseries" instead.')
-=======
     @legacy('Consider using "dff_traces" instead.')
->>>>>>> 474d58ff
     def get_dff_traces(self, cell_specimen_ids=None):
 
         if cell_specimen_ids is None:
