--- conflicted
+++ resolved
@@ -77,39 +77,7 @@
         keys=String(),
         values=String(),
         help="optionally rename stimuli",
-<<<<<<< HEAD
-        default=default_stimulus_renames,
-=======
-        default={
-            "": "spontaneous",
-
-            "natural_movie_1" : "natural_movie_one",
-            "natural_movie_3" : "natural_movie_three",
-            "Natural Images": "natural_scenes",
-            "flash_250ms": "flashes",
-            "gabor_20_deg_250ms": "gabors",
-            "drifting_gratings" : "drifting_gratings",
-            "static_gratings" : "static_gratings",
-
-            "contrast_response": "drifting_gratings_contrast",
-            "natural_movie_1_more_repeats" : "natural_movie_one",
-            "natural_movie_shuffled" : "natural_movie_one_shuffled",
-            "motion_stimulus" : "dot_motion",
-            "drifting_gratings_more_repeats" : "drifting_gratings_75_repeats",
-            
-            "signal_noise_test_0_200_repeats": "test_movie_one",
-
-            "signal_noise_test_0": "test_movie_one",
-            "signal_noise_test_0": "test_movie_two",
-            "signal_noise_session_1" : "dense_movie_one",
-            "signal_noise_session_2" : "dense_movie_two",
-            "signal_noise_session_3" : "dense_movie_three",
-            "signal_noise_session_4" : "dense_movie_four",
-            "signal_noise_session_5" : "dense_movie_five",
-            "signal_noise_session_6" : "dense_movie_six",
-
-        },
->>>>>>> 70ab9699
+        default=default_stimulus_renames
     )
     column_name_map = Dict(
         keys=String(), 
