--- conflicted
+++ resolved
@@ -424,13 +424,10 @@
         spike_counts = spikes.copy()
         spike_counts["spike_count"] = np.zeros(spike_counts.shape[0])
         spike_counts = spike_counts.groupby(["stimulus_presentation_id", "unit_id"]).count()
-<<<<<<< HEAD
-        spike_counts = spike_counts.reindex(pd.MultiIndex.from_product([spike_counts.index.levels[0], unit_ids], 
-                                                     names=['stimulus_presentation_id', 'unit_id']), fill_value=0)
-=======
-        spike_counts.reset_index("unit_id", inplace=True)
->>>>>>> fa49b0f3
-
+        spike_counts = spike_counts.reindex(pd.MultiIndex.from_product([spike_counts.index.levels[0], unit_ids],
+                                                                       names=['stimulus_presentation_id', 'unit_id']),
+                                            fill_value=0)
+        # spike_counts.reset_index("unit_id", inplace=True)
         sp = pd.merge(spike_counts, presentations, left_on="stimulus_presentation_id", right_index=True, how="right")
         sp.reset_index(inplace=True)
 
