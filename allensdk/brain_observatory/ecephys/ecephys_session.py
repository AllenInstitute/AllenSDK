import warnings
from collections.abc import Collection

import xarray as xr
import numpy as np
import pandas as pd
import scipy.stats

from allensdk.core.lazy_property import LazyPropertyMixin
from allensdk.brain_observatory.ecephys.ecephys_session_api import EcephysSessionApi, EcephysNwbSessionApi, EcephysNwb1Api


NON_STIMULUS_PARAMETERS = tuple([
    'start_time',
    'stop_time',
    'duration',
    'stimulus_block',
    "stimulus_condition_id"
]) # stimulus_presentation column names not describing a parameter of a stimulus


class EcephysSession(LazyPropertyMixin):
    ''' Represents data from a single EcephysSession

    Attributes
    ----------
    units : pd.Dataframe
        A table whose rows are sorted units (putative neurons) and whose columns are characteristics 
        of those units.
        Index is:
            unit_id : int
                Unique integer identifier for this unit.
        Columns are:
            firing_rate : float
                This unit's firing rate (spikes / s) calculated over the window of that unit's activity 
                (the time from its first detected spike to its last).
            isi_violations : float
                Estamate of this unit's contamination rate (larger means that more of the spikes assigned 
                to this unit probably originated from other neurons). Calculated as a ratio of the firing 
                rate of the unit over periods where spikes would be isi-violating vs the total firing 
                rate of the unit.
            peak_channel_id : int
                Unique integer identifier for this unit's peak channel (the channel on which this 
                unit's responses were greatest)
            snr : float
                Signal to noise ratio for this unit.
            probe_horizontal_position :  numeric
                The horizontal (short-axis) position of this unit's peak channel in microns.
            probe_vertical_position : numeric
                The vertical (long-axis, lower values are closer to the probe base) position of 
                this unit's peak channel in microns.
            probe_id : int
                Unique integer identifier for this unit's probe.
            probe_description : str
                Human-readable description carrying miscellaneous information about this unit's probe.
            location : str
                Gross-scale location of this unit's probe.
    spike_times : dict
        Maps integer unit ids to arrays of spike times (float) for those units.
    running_speed : RunningSpeed
        NamedTuple with two fields
            timestamps : numpy.ndarray
                Timestamps of running speed data samples
            values : np.ndarray
                Running speed of the experimental subject (in cm / s).
    mean_waveforms : dict
        Maps integer unit ids to xarray.DataArrays containing mean spike waveforms for that unit.
    stimulus_presentations : pd.DataFrame
        Table whose rows are stimulus presentations and whose columns are presentation characteristics. 
        A stimulus presentation is the smallest unit of distinct stimulus presentation and lasts for 
        (usually) 1 60hz frame. Since not all parameters are relevant to all stimuli, this table 
        contains many 'null' values.
        Index is
            stimulus_presentation_id : int
                Unique identifier for this stimulus presentation
        Columns are
            start_time :  float
                Time (s) at which this presentation began
            stop_time : float
                Time (s) at which this presentation ended
            duration : float
                stop_time - start_time (s). Included for convenience.
            stimulus_name : str
                Identifies the stimulus family (e.g. "drifting_gratings" or "natural_movie_3") used 
                for this presentation. The stimulus family, along with relevant parameter values, provides the 
                information required to reconstruct the stimulus presented during this presentation. The empty 
                string indicates a blank period.
            stimulus_block : numeric
                A stimulus block is made by sequentially presenting presentations from the same stimulus family. 
                This value is the index of the block which contains this presentation. During a blank period, 
                this is 'null'.
            TF : float
                Temporal frequency, or 'null' when not appropriate.
            SF : float
                Spatial frequency, or 'null' when not appropriate
            Ori : float
                Orientation (in degrees) or 'null' when not appropriate
            Contrast : float
            Pos_x : float
            Pos_y : float
            Color : numeric
            Image : numeric
            Phase : float
            stimulus_condition_id : integer
                identifies the session-unique stimulus condition (permutation of parameters) to which this presentation 
                belongs
    stimulus_conditions : pd.DataFrame
        Each row is a unique permutation (within this session) of stimulus parameters presented during this experiment. 
        Columns are as stimulus presentations, sans start_time, end_time, stimulus_block, and duration.
    inter_presentation_intervals : pd.DataFrame
        The elapsed time between each immediately sequential pair of stimulus presentations. This is a dataframe with a 
        two-level multiindex (levels are 'from_presentation_id' and 'to_presentation_id'). It has a single column, 
        'interval', which reports the elapsed time between the two presentations in seconds on the experiment's master 
        clock.

    '''


    @property
    def num_units(self):
        return self.units.shape[0]


    @property
    def num_probes(self):
        return self.probes.shape[0]


    @property
    def num_channels(self):
        return self.channels.shape[0]


    @property
    def num_stimulus_presentations(self):
        return self.stimulus_presentations.shape[0]


    @property
    def stimulus_names(self):
        return self.stimulus_presentations['stimulus_name'].unique().tolist()

    @property
    def stimulus_conditions(self):
        self.stimulus_presentations
        return self._stimulus_conditions


    def __init__(self, api, **kwargs):
        self.api: EcephysSessionApi = api

        self.ecephys_session_id = self.LazyProperty(self.api.get_ecephys_session_id)
        self.running_speed= self.LazyProperty(self.api.get_running_speed)
        self.mean_waveforms = self.LazyProperty(self.api.get_mean_waveforms, wrappers=[self._build_mean_waveforms])
        self.spike_times = self.LazyProperty(self.api.get_spike_times, wrappers=[self._build_spike_times])

        self.probes = self.LazyProperty(self.api.get_probes)
        self.channels = self.LazyProperty(self.api.get_channels)

        self.stimulus_presentations = self.LazyProperty(self.api.get_stimulus_presentations, wrappers=[self._build_stimulus_presentations])
        self.units = self.LazyProperty(self.api.get_units, wrappers=[self._build_units_table])
        self.inter_presentation_intervals = self.LazyProperty(self._build_inter_presentation_intervals)


    def get_lfp(self, probe_id):
        ''' Load an xarray DataArray with LFP data from channels on a single probe

        Parameters
        ----------
        probe_id : int
            identify the probe whose LFP data ought to be loaded

        Returns
        -------
        xr.DataArray :
            dimensions are channel (id) and time (seconds). Values are sampled LFP data.

        Notes
        -----
        Unlike many other data access methods on this class. This one does not cache the loaded data in memory due to 
        the large size of the LFP data.

        '''

        return self.api.get_lfp(probe_id)


    def get_inter_presentation_intervals_for_stimulus(self, stimulus_names):
        ''' Get a subset of this session's inter-presentation intervals, filtered by stimulus name.

        Parameters
        ----------
        stimulus_names : array-like of str
            The names of stimuli to include in the output.

        Returns
        -------
        pd.DataFrame : 
            inter-presentation intervals, filtered to the requested stimulus names.

        '''

        stimulus_names = warn_on_scalar(stimulus_names, f'expected stimulus_names to be a collection (list-like), but found {type(stimulus_names)}: {stimulus_names}')
        filtered_presentations = self.stimulus_presentations[self.stimulus_presentations['stimulus_name'].isin(stimulus_names)]
        filtered_ids = set(filtered_presentations.index.values)

        return self.inter_presentation_intervals[
            (self.inter_presentation_intervals.index.isin(filtered_ids, level='from_presentation_id'))
            & (self.inter_presentation_intervals.index.isin(filtered_ids, level='to_presentation_id'))
        ]


    def get_presentations_for_stimulus(self, stimulus_names):
        '''Get a subset of stimulus presentations by name, with irrelevant parameters filtered off

        Parameters
        ----------
        stimulus_names : array-like of str
            The names of stimuli to include in the output.

        Returns
        -------
        pd.DataFrame :
            Rows are filtered presentations, columns are the relevant subset of stimulus parameters

        '''

        stimulus_names = warn_on_scalar(stimulus_names, f'expected stimulus_names to be a collection (list-like), but found {type(stimulus_names)}: {stimulus_names}')
        filtered_presentations = self.stimulus_presentations[self.stimulus_presentations['stimulus_name'].isin(stimulus_names)]
        return removed_unused_stimulus_presentation_columns(filtered_presentations)


    def presentationwise_spike_counts(
        self, 
        bin_edges, 
        stimulus_presentation_ids, 
        unit_ids, 
        binarize=False, 
        dtype=None, 
        large_bin_size_threshold=0.001,
        time_domain_callback=None
    ):
        ''' Build a dataset of spike counts surrounding stimulus onset per unit and stimulus frame.

        Parameters
        ---------
        bin_edges : numpy.ndarray
            Spikes will be counted into the bins defined by these edges. Values are in seconds, relative 
            to stimulus onset.
        stimulus_presentation_ids : array-like
            Filter to these stimulus presentations
        unit_ids : array-like
            Filter to these units
        binarize : bool, optional
            If true, all counts greater than 0 will be treated as 1. This results in lower storage overhead, 
            but is only reasonable if bin sizes are fine (<= 1 millisecond).
        large_bin_size_threshold : float, optional
            If binarize is True and the largest bin width is greater than this value, a warning will be emitted.
        time_domain_callback : callable, optional
            The time domain is a numpy array whose values are trial-aligned bin 
            edges (each row is aligned to a different trial). This optional function will be 
            applied to the time domain before counting spikes.

        Returns
        -------
        xarray.Dataset :
            Contains a data array named spike_counts whose dimensions are stimulus presentation, unit, 
            and time bin and whose values are spike counts.

        '''

        stimulus_presentations = self._filter_owned_df('stimulus_presentations', ids=stimulus_presentation_ids)
        units = self._filter_owned_df('units', ids=unit_ids)

        largest_bin_size = np.amax(np.diff(bin_edges))
        if binarize and largest_bin_size > large_bin_size_threshold:
            warnings.warn(
                f'You\'ve elected to binarize spike counts, but your maximum bin width is {largest_bin_size:2.5f} seconds. '
                'Binarizing spike counts with such a large bin width can cause significant loss of accuracy! '
                f'Please consider only binarizing spike counts when your bins are <= {large_bin_size_threshold} seconds wide.'
            )

        bin_edges = np.array(bin_edges)
        domain = build_time_window_domain(bin_edges, stimulus_presentations['start_time'].values, callback=time_domain_callback)
        tiled_data = np.zeros(
            (domain.shape[0], domain.shape[1], units.shape[0]), 
            dtype=(np.uint8 if binarize else np.uint16) if dtype is None else dtype
        )

        for ii, unit_id in enumerate(np.array(units.index.values)):
            data = self.spike_times[unit_id]
            flat_indices = np.searchsorted(domain.flat, data)

            unique, counts = np.unique(flat_indices, return_counts=True)
            valid = np.where( 
                (unique % len(bin_edges) != 0) 
                & (unique >= 0) 
                & (unique <= domain.size) 
            )

            unique = unique[valid]
            counts = counts[valid]

            tiled_data[:, :, ii].flat[unique] = counts > 0 if binarize else counts

        tiled_data = xr.DataArray(
            data=tiled_data[:, 1:, :], 
            coords={
                'stimulus_presentation_id': stimulus_presentations.index.values,
                'time_relative_to_stimulus_onset': bin_edges[:-1] + np.diff(bin_edges) / 2,
                'unit_id': units.index.values
            },
            dims=['stimulus_presentation_id', 'time_relative_to_stimulus_onset', 'unit_id']
        )

        return xr.Dataset(data_vars={'spike_counts': tiled_data})


    def presentationwise_spike_times(self, stimulus_presentation_ids=None, unit_ids=None):
        ''' Produce a table associating spike times with units and stimulus presentations

        Parameters
        ----------
        stimulus_presentation_ids : array-like
            Filter to these stimulus presentations
        unit_ids : array-like
            Filter to these units

        Returns
        -------
        pandas.DataFrame : 
        Index is
            spike_time : float
                On the session's master clock.
        Columns are
            stimulus_presentation_id : int
                The stimulus presentation on which this spike occurred.
            unit_id : int
                The unit that emitted this spike.
        '''

        stimulus_presentations = self._filter_owned_df('stimulus_presentations', ids=stimulus_presentation_ids)
        units = self._filter_owned_df('units', ids=unit_ids)

        presentation_times = np.zeros([stimulus_presentations.shape[0] * 2])
        presentation_times[::2] = np.array(stimulus_presentations['start_time'])
        presentation_times[1::2] = np.array(stimulus_presentations['stop_time'])
        all_presentation_ids = np.array(stimulus_presentations.index.values)

        presentation_ids = []
        unit_ids = []
        spike_times = []

        for ii, unit_id in enumerate(units.index.values):
            data = self.spike_times[unit_id]
            indices = np.searchsorted(presentation_times, data) - 1

            index_valid = indices % 2 == 0
            presentations = all_presentation_ids[np.floor(indices / 2).astype(int)]

            sorder = np.argsort(presentations)
            presentations = presentations[sorder]
            index_valid = index_valid[sorder]
            data = data[sorder]

            changes = np.where(np.ediff1d(presentations, to_begin=1, to_end=1))[0]
            for ii, jj in zip(changes[:-1], changes[1:]):
                values = data[ii:jj][index_valid[ii:jj]]
                if values.size == 0:
                    continue

                unit_ids.append(np.zeros([values.size]) + unit_id)
                presentation_ids.append(np.zeros([values.size]) + presentations[ii])
                spike_times.append(values)

        return pd.DataFrame({
            'stimulus_presentation_id': np.concatenate(presentation_ids).astype(int),
            'unit_id': np.concatenate(unit_ids).astype(int)
        }, index=pd.Index(np.concatenate(spike_times), name='spike_time')).sort_values('spike_time', axis=0)


    def conditionwise_spike_statistics(self, stimulus_presentation_ids=None, unit_ids=None):
        """ Produce summary statistics for each distinct stimulus condition

        Parameters
        ----------
        stimulus_presentation_ids : array-like
            identifies stimulus presentations from which spikes will be considered
        unit_ids : array-like
            identifies units whose spikes will be considered

        Returns
        -------
        pd.DataFrame :
            Rows are indexed by unit id and stimulus condition id. Values are summary statistics describing spikes 
            emitted by a specific unit across presentations within a specific condition.

        """

        presentations = self.stimulus_presentations.loc[stimulus_presentation_ids, ["stimulus_condition_id"]]
        spikes = self.presentationwise_spike_times(
            stimulus_presentation_ids=stimulus_presentation_ids, unit_ids=unit_ids
        )

        spike_counts = spikes.copy()
        spike_counts["spike_count"] = np.zeros(spike_counts.shape[0])
        spike_counts = spike_counts.groupby(["stimulus_presentation_id", "unit_id"]).count()

        sp = pd.merge(spike_counts, presentations, left_on="stimulus_presentation_id", right_index=True, how="right")
        sp.reset_index(level="stimulus_presentation_id", inplace=True)

        summary = []
        for ind, gr in sp.groupby(["stimulus_condition_id", "unit_id"]):
            summary.append({
                "stimulus_condition_id": ind[0],
                "unit_id": ind[1],
                "spike_count": gr["spike_count"].sum(),
                "stimulus_presentation_count": gr.shape[0],
                "spike_mean": np.mean(gr["spike_count"].values),
                "spike_std": np.std(gr["spike_count"].values, ddof=1),
                "spike_sem": scipy.stats.sem(gr["spike_count"].values)
            })

        return pd.DataFrame(summary).set_index(keys=["unit_id", "stimulus_condition_id"])


    def get_stimulus_parameter_values(self, stimulus_presentation_ids=None, drop_nulls=True):
        ''' For each stimulus parameter, report the unique values taken on by that 
        parameter throughout the course of the  session.

        Parameters
        ----------
        stimulus_presentation_ids : array-like, optional
            If provided, only parameter values from these stimulus presentations will be considered.

        Returns
        -------
        dict : 
            maps parameters (column names) to their unique values.

        '''

        stimulus_presentations = self._filter_owned_df('stimulus_presentations', ids=stimulus_presentation_ids)
        stimulus_presentations = stimulus_presentations.drop(columns=list(NON_STIMULUS_PARAMETERS) + ['stimulus_name'])
        stimulus_presentations = removed_unused_stimulus_presentation_columns(stimulus_presentations)

        parameters = {}
        for colname in stimulus_presentations.columns:
            uniques = stimulus_presentations[colname].unique()
            if drop_nulls:
                uniques = uniques[uniques != 'null']
            parameters[colname] = uniques

        return parameters


    def _build_spike_times(self, spike_times):
        retained_units = set(self.units.index.values)
        output_spike_times = {}

        for unit_id in list(spike_times.keys()):
            data = spike_times.pop(unit_id)
            if unit_id not in retained_units:
                continue
            output_spike_times[unit_id] = data

        return output_spike_times


    def _build_stimulus_presentations(self, stimulus_presentations):
        stimulus_presentations.index.name = 'stimulus_presentation_id'
        stimulus_presentations = stimulus_presentations.drop(columns=['stimulus_index'])

        # pandas groupby ops ignore nans, so we need a new null value that pandas does not recognize as null ...
        stimulus_presentations.loc[stimulus_presentations['stimulus_name'] == '', 'stimulus_name'] = 'spontaneous_activity'
        stimulus_presentations[stimulus_presentations == ''] = np.nan
        # This will convert columns to object dtypes
        ## stimulus_presentations = stimulus_presentations.fillna('null') # 123 / 2**8

        stimulus_presentations['duration'] = stimulus_presentations['stop_time'] - stimulus_presentations['start_time']

        # TODO: database these
        stimulus_conditions = {}
        presentation_conditions = []
        cid_counter = -1

        params_only = stimulus_presentations.drop(columns=["start_time", "stop_time"])
        for row in params_only.itertuples(index=False):

            if row in stimulus_conditions:
                cid = stimulus_conditions[row]
            else:
                cid_counter += 1
                stimulus_conditions[row] = cid_counter
                cid = cid_counter

            presentation_conditions.append(cid)

        cond_ids = []
        cond_vals = []

        for cv, ci in stimulus_conditions.items():
            cond_ids.append(ci)
            cond_vals.append(cv)

        self._stimulus_conditions = pd.DataFrame(cond_vals, index=pd.Index(data=cond_ids, name="stimulus_condition_id"))
        stimulus_presentations["stimulus_condition_id"] = presentation_conditions

        return stimulus_presentations


    def _build_units_table(self, units_table):
        channels = self.channels.copy()
        probes = self.probes.copy()

        self._unmerged_units = units_table.copy()
        table = pd.merge(units_table, channels, left_on='peak_channel_id', right_index=True, suffixes=['_unit', '_channel'])
        table = pd.merge(table, probes, left_on='probe_id', right_index=True, suffixes=['_unit', '_probe'])

        table.index.name = 'unit_id'
        table = table.rename(columns={
            'description': 'probe_description',
            'manual_structure_id': 'structure_id',
            'manual_structure_acronym': 'structure_acronym',
            'local_index_channel': 'channel_local_index',
        })

        table = table.loc[
            (table['valid_data'])
            & (table['quality'] == 'good')
        ]

        # table = table.drop(columns=['local_index_unit', 'quality', 'valid_data'])
        return table.sort_values(by=['probe_description', 'probe_vertical_position', 'probe_horizontal_position'])


    def _build_nwb1_waveforms(self, mean_waveforms):
        # _build_mean_waveforms() assumes every unit has the same number of waveforms and that a unit-waveform exists
        # for all channels. This is not true for NWB 1 files where each unit has ONE waveform on ONE channel
        units_df = self.units
        output_waveforms = {}
        sampling_rate_lu = {uid: self.probes.loc[r['probe_id']]['sampling_rate'] for uid, r in units_df.iterrows()}

        for uid in list(mean_waveforms.keys()):
            # assert(sampling_rate_lu[uid] == 30000)
            data = mean_waveforms.pop(uid)
            output_waveforms[uid] = xr.DataArray(
                data=data,
                dims=['channel_id', 'time'],
                coords={
                    'channel_id': [units_df.loc[uid]['peak_channel_id']],
                    'time': np.arange(data.shape[1]) / sampling_rate_lu[uid]
                }
            )

        return output_waveforms

    def _build_mean_waveforms(self, mean_waveforms):
        # from ecephys_analysis_modules.modules.modality_comparison.ecephys_nwb1_adaptor import EcephysNwb1Adaptor
        if isinstance(self.api, EcephysNwb1Api):
            return self._build_nwb1_waveforms(mean_waveforms)

        # TODO: there is a bug either here or (more likely) in LIMS unit data ingest which causes the peak channel 
        # to be off by a few (exactly 1?) indices
        # we could easily recompute here, but better to fix it at the source
        channel_id_lut = {(row['local_index'], row['probe_id']): cid for cid, row in self.channels.iterrows()}
        probe_id_lut = {uid: row['probe_id'] for uid, row in self.units.iterrows()}

        output_waveforms = {}
        for uid in list(mean_waveforms.keys()):
            data = mean_waveforms.pop(uid)

            if uid not in probe_id_lut: # It's been filtered out during unit table generation!
                continue

            probe_id = probe_id_lut[uid]
            output_waveforms[uid] = xr.DataArray(
                data=data,
                dims=['channel_id', 'time'],
                coords={
                    'channel_id': [ channel_id_lut[(ii, probe_id)] for ii in range(data.shape[0])],
                    'time': np.arange(data.shape[1]) / self.probes.loc[probe_id]['sampling_rate']
                }
            )

        return output_waveforms


    def _build_inter_presentation_intervals(self):
        intervals = pd.DataFrame({
            'from_presentation_id': self.stimulus_presentations.index.values[:-1],
            'to_presentation_id': self.stimulus_presentations.index.values[1:],
            'interval': self.stimulus_presentations['start_time'].values[1:] - self.stimulus_presentations['stop_time'].values[:-1]
        })
        return intervals.set_index(['from_presentation_id', 'to_presentation_id'], inplace=False)


    def _filter_owned_df(self, key, ids=None, copy=True):
        df = getattr(self, key)

        if copy:
            df = df.copy()

        if ids is None:
            return df
        
        ids = warn_on_scalar(ids, f'a scalar ({ids}) was provided as ids, filtering to a single row of {key}.')

        df = df.loc[ids]

        if df.shape[0] == 0:
            warnings.warn(f'filtering to an empty set of {key}!')

        return df


    @classmethod
    def from_nwb_path(cls, path, nwb_version=2, api_kwargs=None, **kwargs):
        api_kwargs = {} if api_kwargs is None else api_kwargs
        # TODO: Is there a way for pynwb to check the file before actually loading it with io read? If so we could
        #       automatically check what NWB version is being inputed

        nwb_version = int(nwb_version)  # only use major version
        if nwb_version >= 2:
            NWBAdaptorCls = EcephysNwbSessionApi

        elif nwb_version == 1:
            NWBAdaptorCls = EcephysNwb1Api

        else:
            raise Exception(f'specified NWB version {nwb_version} not supported. Supported versions are: 2.X, 1.X')

        return cls(api=NWBAdaptorCls.from_path(path=path, **api_kwargs), ** kwargs)


def build_time_window_domain(bin_edges, offsets, callback=None):
    callback = (lambda x: x) if callback is None else callback
    domain = np.tile(bin_edges[None, :], (len(offsets), 1)) 
    domain += offsets[:, None]
    return callback(domain)


def removed_unused_stimulus_presentation_columns(stimulus_presentations):
    to_drop = []
    for cn in stimulus_presentations.columns:
        if np.all(stimulus_presentations[cn].isna()):
            to_drop.append(cn)
        elif np.all(stimulus_presentations[cn].astype(str).values == ''):
            to_drop.append(cn)
        elif np.all(stimulus_presentations[cn].astype(str).values == 'null'):
            to_drop.append(cn)
    return stimulus_presentations.drop(columns=to_drop)


<<<<<<< HEAD
def count_by_condition(stimulus_presentations, exclude_parameters=NON_STIMULUS_PARAMETERS):
    
    stimulus_presentations =  stimulus_presentations.copy()
    stimulus_presentations = stimulus_presentations.drop(columns=list(exclude_parameters))
    
    cols = stimulus_presentations.columns.tolist()
    stimulus_presentations['count'] = 0
    stimulus_presentations = stimulus_presentations.fillna('null')
    return stimulus_presentations.groupby(cols, as_index=False).count()


def count_spikes_by_condition(spike_times, stimulus_presentations):
    spike_times = spike_times.copy()
    spike_times = spike_times.merge(stimulus_presentations, left_on='stimulus_presentation_id', right_index=True)
    spike_times = spike_times.drop(columns=['stimulus_presentation_id'])
    return count_by_condition(spike_times)


def mean_spikes_by_condition(spike_times, stimulus_presentations, non_stimulus_parameters=NON_STIMULUS_PARAMETERS):
    presentation_counts_by_condition = count_by_condition(stimulus_presentations)
    spike_counts_by_condition = count_spikes_by_condition(spike_times, stimulus_presentations)

    colnames = set(spike_counts_by_condition.columns.values) & set(presentation_counts_by_condition.columns.values)
    stimulus_parameters = [
        sp for sp in colnames
        if sp not in non_stimulus_parameters
        and sp != 'count'
    ]

    mean_spikes = spike_counts_by_condition.merge(
        presentation_counts_by_condition, 
        left_on=stimulus_parameters,
        right_on=stimulus_parameters,
        suffixes=['_spikes', '_presentations'],
        how='left'
    )
    
    mean_spikes['mean_spike_count'] = mean_spikes['count_spikes'] / mean_spikes['count_presentations']
    return mean_spikes.drop(columns=['count_spikes', 'count_presentations'])
=======
def intervals_structures(table, structure_id_key="manual_structure_id", structure_label_key="manual_structure_acronym"):
    """ find on a channels / units table intervals of channels inserted into particular structures

    Parameters
    ----------
    table : pd.DataFrame
        A table of channels (or units, with peak channels)
    structure_id_key : str
        use this column for numerically identifying structures
    structure_label_key : str
        use this column for human-readable structure identification

    Returns
    -------
    labels : np.ndarray
        for each detected interval, the label associated with that interval
    intervals : np.ndarray
        one element longer than labels. Start and end indices for intervals.

    """

    intervals = nan_intervals(table[structure_id_key])
    labels = table[structure_label_key][intervals[:-1]]

    return labels, intervals


def nan_intervals(array):
    """ find interval bounds (bounding consecutive identical values) in an array, which may contain nans

    Parameters
    -----------
    array : np.ndarray

    Returns
    -------
    np.ndarray : 
        start and end indices of detected intervals (one longer than the number of intervals)

    """
    return array_intervals(np.nan_to_num(array))


def array_intervals(array):
    """ find interval bounds (bounding consecutive identical values) in an array

    Parameters
    -----------
    array : np.ndarray

    Returns
    -------
    np.ndarray : 
        start and end indices of detected intervals (one longer than the number of intervals)

    """

    changes = np.flatnonzero(np.diff(array)) + 1
    return np.concatenate([ [0], changes, [len(array)] ])
>>>>>>> 5aa601b2


def warn_on_scalar(value, message):
    if not isinstance(value, Collection) or isinstance(value, str):
        warnings.warn(message)
        return [value]
    return value<|MERGE_RESOLUTION|>--- conflicted
+++ resolved
@@ -652,7 +652,6 @@
     return stimulus_presentations.drop(columns=to_drop)
 
 
-<<<<<<< HEAD
 def count_by_condition(stimulus_presentations, exclude_parameters=NON_STIMULUS_PARAMETERS):
     
     stimulus_presentations =  stimulus_presentations.copy()
@@ -692,7 +691,7 @@
     
     mean_spikes['mean_spike_count'] = mean_spikes['count_spikes'] / mean_spikes['count_presentations']
     return mean_spikes.drop(columns=['count_spikes', 'count_presentations'])
-=======
+
 def intervals_structures(table, structure_id_key="manual_structure_id", structure_label_key="manual_structure_acronym"):
     """ find on a channels / units table intervals of channels inserted into particular structures
 
@@ -752,7 +751,6 @@
 
     changes = np.flatnonzero(np.diff(array)) + 1
     return np.concatenate([ [0], changes, [len(array)] ])
->>>>>>> 5aa601b2
 
 
 def warn_on_scalar(value, message):
