--- conflicted
+++ resolved
@@ -54,12 +54,8 @@
                    id=None, 
                    require_morphology=False, 
                    require_reconstruction=False, 
-<<<<<<< HEAD
-                   reporter_status=None):
-=======
-                   reporter_status=None, 
+                   reporter_status=None,
                    species=None):
->>>>>>> f948cd8c
         """
         Query the API for a list of all cells in the Cell Types Database.
 
@@ -90,15 +86,9 @@
         if id:
             criteria = "[id$eq'%d']" % id
         else:
-<<<<<<< HEAD
-            criteria = "[is_cell_specimen$eq'true'],products[name$eq'Mouse Cell Types'],ephys_result[failed$eqfalse]"
-        
-        include = ('structure,donor(transgenic_lines),specimen_tags,cell_soma_locations,' +
-=======
             criteria = "[is_cell_specimen$eq'true'],products[name$in'Mouse Cell Types','Human Cell Types'],ephys_result[failed$eqfalse]"
         
         include = ('structure,cortex_layer,donor(transgenic_lines,organism,conditions),specimen_tags,cell_soma_locations,' +
->>>>>>> f948cd8c
                    'ephys_features,data_sets,neuron_reconstructions,cell_reporter')
 
         cells = self.model_query(
@@ -135,9 +125,6 @@
             for ct, ck in condition_keys.items():
                 cell[ck] = []
 
-<<<<<<< HEAD
-        result = self.filter_cells(cells, require_morphology, require_reconstruction, reporter_status)
-=======
             conditions = cell.get('donor',{}).get('conditions', [])
             for condition in conditions:
                 c_type, c_val = condition['name'].split(' - ')
@@ -146,7 +133,6 @@
 
         result = self.filter_cells(cells, require_morphology, require_reconstruction, reporter_status, species)
 
->>>>>>> f948cd8c
         return result
 
     def get_cell(self, id):
