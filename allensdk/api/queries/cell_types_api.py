--- conflicted
+++ resolved
@@ -27,14 +27,11 @@
     def __init__(self, base_uri=None):
         super(CellTypesApi, self).__init__(base_uri)
 
-<<<<<<< HEAD
-    def list_cells(self, id=None, require_morphology=False, require_reconstruction=False, reporter_status=None):
-=======
-    def list_cells(self,
-                   require_morphology=False,
-                   require_reconstruction=False,
+    def list_cells(self, 
+                   id=None, 
+                   require_morphology=False, 
+                   require_reconstruction=False, 
                    reporter_status=None):
->>>>>>> 067a2de6
         """
         Query the API for a list of all cells in the Cell Types Database.
 
