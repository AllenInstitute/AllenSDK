# Copyright 2015-2016 Allen Institute for Brain Science
# This file is part of Allen SDK.
#
# Allen SDK is free software: you can redistribute it and/or modify
# it under the terms of the GNU General Public License as published by
# the Free Software Foundation, version 3 of the License.
#
# Allen SDK is distributed in the hope that it will be useful,
# but WITHOUT ANY WARRANTY; without even the implied warranty of
# MERCHANTABILITY or FITNESS FOR A PARTICULAR PURPOSE.  See the
# GNU General Public License for more details.
#
# You should have received a copy of the GNU General Public License
# along with Allen SDK.  If not, see <http://www.gnu.org/licenses/>.

from .rma_api import RmaApi
from allensdk.config.manifest import Manifest
import pandas as pd
import os


class CellTypesApi(RmaApi):
    NWB_FILE_TYPE = 'NWBDownload'
    SWC_FILE_TYPE = '3DNeuronReconstruction'
    MARKER_FILE_TYPE = '3DNeuronMarker'

    def __init__(self, base_uri=None):
        super(CellTypesApi, self).__init__(base_uri)

<<<<<<< HEAD
        
    def list_cells(self, id=None, require_morphology=False, require_reconstruction=False):
        ''' Query the API for a list of all cells in the Cell Types Database.
=======
    def list_cells(self, require_morphology=False, require_reconstruction=False, reporter_status=None):
        """
        Query the API for a list of all cells in the Cell Types Database.
>>>>>>> 8cc1ed24

        Parameters
        ----------
        id: int
            ID of a cell.  If not provided returns all matching cells.  

        require_morphology: boolean
            Only return cells that have morphology images.

        require_reconstruction: boolean
            Only return cells that have morphological reconstructions.

        reporter_status: list
            Return cells that have a particular cell reporter status.

        Returns
        -------
        list
            Meta data for all cells.
        """

        criteria = "[is_cell_specimen$eq'true'],products[name$eq'Mouse Cell Types'],ephys_result[failed$eqfalse]"

<<<<<<< HEAD
        if id:
            criteria = "[id$eq'%d']" % id
        else:
            criteria = "[is_cell_specimen$eq'true'],products[name$eq'Mouse Cell Types']"
        
        include = ( 'structure,donor(transgenic_lines),specimen_tags,cell_soma_locations,' +
                    'ephys_features,data_sets,neuron_reconstructions' )
=======
        include = ('structure,donor(transgenic_lines),specimen_tags,cell_soma_locations,' +
                   'ephys_features,data_sets,neuron_reconstructions,cell_reporter')

        cells = self.model_query(
            'Specimen', criteria=criteria, include=include, num_rows='all')
>>>>>>> 8cc1ed24

        for cell in cells:
            # specimen tags
            for tag in cell['specimen_tags']:
                tag_name, tag_value = tag['name'].split(' - ')
                tag_name = tag_name.replace(' ', '_')
                cell[tag_name] = tag_value

            # morphology and reconstuction
            cell['has_reconstruction'] = len(
                cell['neuron_reconstructions']) > 0
            cell['has_morphology'] = len(cell['data_sets']) > 0

            # transgenic line
            cell['transgenic_line'] = None
            for tl in cell['donor']['transgenic_lines']:
                if tl['transgenic_line_type_name'] == 'driver':
                    cell['transgenic_line'] = tl['name']

<<<<<<< HEAD
        result = self.filter_cells(cells, require_morphology, require_reconstruction)
        if id:
            return result[0]
        else:
            return result


    def get_cell(self, id):
        '''
        Query the API for a one cells in the Cell Types Database.

        
        Returns
        -------
        list
            Meta data for one cell.
        '''

        return self.list_cells(id=id)
=======
            # cell reporter status
            cell['reporter_status'] = cell['cell_reporter']['name']
>>>>>>> 8cc1ed24

        return self.filter_cells(cells, require_morphology, require_reconstruction, reporter_status)

    def get_ephys_sweeps(self, specimen_id):
        """
        Query the API for a list of sweeps for a particular cell in the Cell Types Database.

        Parameters
        ----------
        specimen_id: int
            Specimen ID of a cell.

        Returns
        -------
        list: List of sweep dictionaries belonging to a cell
        """
        criteria = "[specimen_id$eq%d]" % specimen_id
        sweeps = self.model_query(
            'EphysSweep', criteria=criteria, num_rows='all')
        return sorted(sweeps, key=lambda x: x['sweep_number'])

    def filter_cells(self, cells, require_morphology, require_reconstruction, reporter_status):
        """
        Filter a list of cell specimens to those that optionally have morphologies
        or have morphological reconstructions.

        Parameters
        ----------

        cells: list
            List of cell metadata dictionaries to be filtered

        require_morphology: boolean
            Filter out cells that have no morphological images.

        require_reconstruction: boolean
            Filter out cells that have no morphological reconstructions.

        reporter_status: list
            Filter for cells that have a particular cell reporter status
        """

        if require_morphology:
            cells = [c for c in cells if c['has_morphology']]

        if require_reconstruction:
            cells = [c for c in cells if c['has_reconstruction']]

        if reporter_status:
            cells = [c for c in cells if c[
                'reporter_status'] in reporter_status]

        return cells

    def get_ephys_features(self, dataframe=False):
        """
        Query the API for the full table of EphysFeatures for all cells.

        Parameters
        ----------

        dataframe: boolean
            If true, return the results as a Pandas DataFrame.  Otherwise
            return a list of dictionaries.
        """

        features = self.model_query(
            'EphysFeature', criteria='specimen(ephys_result[failed$eqfalse])', num_rows='all')

        if dataframe:
            return pd.DataFrame(features)
        else:
            return features

    def get_morphology_features(self, dataframe=False):
        """
        Query the API for the full table of morphology features for all cells

        Parameters
        ----------

        dataframe: boolean
            If true, return the results as a Pandas DataFrame.  Otherwise
            return a list of dictionaries.
        """

        features = self.model_query(
            'NeuronReconstruction', criteria="specimen(ephys_result[failed$eqfalse])", num_rows='all')

        # the tags column isn't useful
        for f in features:
            del f['tags']

        if dataframe:
            return pd.DataFrame(features)
        else:
            return features

    def save_ephys_data(self, specimen_id, file_name):
        """
        Save the electrophysology recordings for a cell as an NWB file.

        Parameters
        ----------
        specimen_id: int
            ID of the specimen, from the Specimens database model in the Allen Institute API.

        file_name: str
            Path to save the NWB file.
        """

        Manifest.safe_make_parent_dirs(file_name)

        criteria = '[id$eq%d],ephys_result(well_known_files(well_known_file_type[name$eq%s]))' % (
            specimen_id, self.NWB_FILE_TYPE)
        includes = 'ephys_result(well_known_files(well_known_file_type))'

        results = self.model_query('Specimen',
                                   criteria=criteria,
                                   include=includes,
                                   num_rows='all')

        try:
            file_url = results[0]['ephys_result'][
                'well_known_files'][0]['download_link']
        except Exception as _:
            raise Exception("Specimen %d has no ephys data" % specimen_id)

        self.retrieve_file_over_http(self.api_url + file_url, file_name)

    def save_reconstruction(self, specimen_id, file_name):
        """
        Save the morphological reconstruction of a cell as an SWC file.

        Parameters
        ----------
        specimen_id: int
            ID of the specimen, from the Specimens database model in the Allen Institute API.

        file_name: str
            Path to save the SWC file.
        """

        Manifest.safe_make_parent_dirs(file_name)

        criteria = '[id$eq%d],neuron_reconstructions(well_known_files)' % specimen_id
        includes = 'neuron_reconstructions(well_known_files(well_known_file_type[name$eq\'%s\']))' % self.SWC_FILE_TYPE

        results = self.model_query('Specimen',
                                   criteria=criteria,
                                   include=includes,
                                   num_rows='all')

        try:
            file_url = results[0]['neuron_reconstructions'][
                0]['well_known_files'][0]['download_link']
        except:
            raise Exception("Specimen %d has no reconstruction" % specimen_id)

        self.retrieve_file_over_http(self.api_url + file_url, file_name)

    def save_reconstruction_markers(self, specimen_id, file_name):
        """
        Save the marker file for the morphological reconstruction of a cell.  These are
        comma-delimited files indicating points of interest in a reconstruction (truncation
        points, early tracing termination, etc).

        Parameters
        ----------
        specimen_id: int
            ID of the specimen, from the Specimens database model in the Allen Institute API.

        file_name: str
            Path to save the marker file.
        """

        Manifest.safe_make_parent_dirs(file_name)

        criteria = '[id$eq%d],neuron_reconstructions(well_known_files)' % specimen_id
        includes = 'neuron_reconstructions(well_known_files(well_known_file_type[name$eq\'%s\']))' % self.MARKER_FILE_TYPE

        results = self.model_query('Specimen',
                                   criteria=criteria,
                                   include=includes,
                                   num_rows='all')

        try:
            file_url = results[0]['neuron_reconstructions'][
                0]['well_known_files'][0]['download_link']
        except:
            raise LookupError("Specimen %d has no marker file" % specimen_id)

        self.retrieve_file_over_http(self.api_url + file_url, file_name)<|MERGE_RESOLUTION|>--- conflicted
+++ resolved
@@ -27,15 +27,9 @@
     def __init__(self, base_uri=None):
         super(CellTypesApi, self).__init__(base_uri)
 
-<<<<<<< HEAD
-        
-    def list_cells(self, id=None, require_morphology=False, require_reconstruction=False):
-        ''' Query the API for a list of all cells in the Cell Types Database.
-=======
-    def list_cells(self, require_morphology=False, require_reconstruction=False, reporter_status=None):
+    def list_cells(self, id=None, require_morphology=False, require_reconstruction=False, reporter_status=None):
         """
         Query the API for a list of all cells in the Cell Types Database.
->>>>>>> 8cc1ed24
 
         Parameters
         ----------
@@ -57,23 +51,16 @@
             Meta data for all cells.
         """
 
-        criteria = "[is_cell_specimen$eq'true'],products[name$eq'Mouse Cell Types'],ephys_result[failed$eqfalse]"
-
-<<<<<<< HEAD
         if id:
             criteria = "[id$eq'%d']" % id
         else:
-            criteria = "[is_cell_specimen$eq'true'],products[name$eq'Mouse Cell Types']"
+            criteria = "[is_cell_specimen$eq'true'],products[name$eq'Mouse Cell Types'],ephys_result[failed$eqfalse]"
         
-        include = ( 'structure,donor(transgenic_lines),specimen_tags,cell_soma_locations,' +
-                    'ephys_features,data_sets,neuron_reconstructions' )
-=======
         include = ('structure,donor(transgenic_lines),specimen_tags,cell_soma_locations,' +
                    'ephys_features,data_sets,neuron_reconstructions,cell_reporter')
 
         cells = self.model_query(
             'Specimen', criteria=criteria, include=include, num_rows='all')
->>>>>>> 8cc1ed24
 
         for cell in cells:
             # specimen tags
@@ -93,13 +80,14 @@
                 if tl['transgenic_line_type_name'] == 'driver':
                     cell['transgenic_line'] = tl['name']
 
-<<<<<<< HEAD
-        result = self.filter_cells(cells, require_morphology, require_reconstruction)
+            # cell reporter status
+            cell['reporter_status'] = cell['cell_reporter']['name']
+
+        result = self.filter_cells(cells, require_morphology, require_reconstruction, reporter_status)
         if id:
             return result[0]
         else:
             return result
-
 
     def get_cell(self, id):
         '''
@@ -113,12 +101,6 @@
         '''
 
         return self.list_cells(id=id)
-=======
-            # cell reporter status
-            cell['reporter_status'] = cell['cell_reporter']['name']
->>>>>>> 8cc1ed24
-
-        return self.filter_cells(cells, require_morphology, require_reconstruction, reporter_status)
 
     def get_ephys_sweeps(self, specimen_id):
         """
